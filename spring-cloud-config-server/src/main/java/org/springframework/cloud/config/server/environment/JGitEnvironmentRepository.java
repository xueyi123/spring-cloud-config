--- conflicted
+++ resolved
@@ -15,6 +15,8 @@
  */
 
 package org.springframework.cloud.config.server.environment;
+
+import static org.springframework.util.StringUtils.hasText;
 
 import java.io.File;
 import java.io.IOException;
@@ -43,6 +45,9 @@
 import org.eclipse.jgit.lib.Ref;
 import org.eclipse.jgit.transport.CredentialsProvider;
 import org.eclipse.jgit.transport.FetchResult;
+import org.eclipse.jgit.transport.JschConfigSessionFactory;
+import org.eclipse.jgit.transport.OpenSshConfig.Host;
+import org.eclipse.jgit.transport.SshSessionFactory;
 import org.eclipse.jgit.transport.TagOpt;
 import org.eclipse.jgit.transport.UsernamePasswordCredentialsProvider;
 import org.eclipse.jgit.util.FileUtils;
@@ -53,7 +58,7 @@
 import org.springframework.util.Assert;
 import org.springframework.util.StringUtils;
 
-import static org.springframework.util.StringUtils.hasText;
+import com.jcraft.jsch.Session;
 
 /**
  * An {@link EnvironmentRepository} backed by a single git repository.
@@ -101,6 +106,7 @@
 	 * changes and take from remote repository.
 	 */
 	private boolean forcePull;
+	private boolean initialized;
 
 	public JGitEnvironmentRepository(ConfigurableEnvironment environment) {
 		super(environment);
@@ -168,13 +174,9 @@
 
 	@Override
 	public void afterPropertiesSet() throws Exception {
-<<<<<<< HEAD
 		Assert.state(getUri() != null,
 				"You need to configure a uri for the git repository");
 		initialize();
-=======
-		Assert.state(getUri() != null, "You need to configure a uri for the git repository");
->>>>>>> 537f6ce6
 		if (this.cloneOnStart) {
 			initClonedRepository();
 		}
@@ -450,7 +452,6 @@
 		}
 	}
 
-<<<<<<< HEAD
 	private void initialize() {
 		if (!this.initialized) {
 			SshSessionFactory.setInstance(new JschConfigSessionFactory() {
@@ -464,8 +465,6 @@
 		}
 	}
 
-=======
->>>>>>> 537f6ce6
 	private void configureCommand(TransportCommand<?, ?> command) {
 		command.setTimeout(this.timeout);
 		if (this.transportConfigCallback != null) {
